/*
 * DO NOT EDIT.
 *
 * Generated by the protocol buffer compiler.
 * Source: unittest_swift_reserved.proto
 *
 */

//  Protos/unittest_swift_reserved.proto - test proto
// 
//  This source file is part of the Swift.org open source project
// 
//  Copyright (c) 2014 - 2016 Apple Inc. and the Swift project authors
//  Licensed under Apache License v2.0 with Runtime Library Exception
// 
//  See http://swift.org/LICENSE.txt for license information
//  See http://swift.org/CONTRIBUTORS.txt for the list of Swift project authors
// 
//  -----------------------------------------------------------------------------
// /
// / Test Swift reserved words used as enum or message names
// /
//  -----------------------------------------------------------------------------

import Foundation
import SwiftProtobuf


<<<<<<< HEAD
struct ProtobufUnittest_SwiftReservedTest: SwiftProtobuf.Message, SwiftProtobuf.Proto2Message, SwiftProtobuf._MessageImplementationBase {
=======
struct ProtobufUnittest_SwiftReservedTest: ProtobufGeneratedMessage, ProtobufProto2Message, ProtoNameProviding {
>>>>>>> 00b0efde
  public var swiftClassName: String {return "ProtobufUnittest_SwiftReservedTest"}
  public var protoMessageName: String {return "SwiftReservedTest"}
  public var protoPackageName: String {return "protobuf_unittest"}
  public static let _protobuf_fieldNames = FieldNameMap()

  public var unknown = SwiftProtobuf.UnknownStorage()

<<<<<<< HEAD
  enum Enum: SwiftProtobuf.Enum {
    public typealias RawValue = Int
=======
  enum Enum: ProtobufEnum {
    typealias RawValue = Int
>>>>>>> 00b0efde
    case double // = 1
    case json_ // = 2
    case `class` // = 3
    case ___ // = 4
    case self_ // = 5
    case type // = 6

    init() {
      self = .double
    }

    init?(rawValue: Int) {
      switch rawValue {
      case 1: self = .double
      case 2: self = .json_
      case 3: self = .`class`
      case 4: self = .___
      case 5: self = .self_
      case 6: self = .type
      default: return nil
      }
    }

    init?(name: String) {
      switch name {
      case "double": self = .double
      case "json_": self = .json_
      case "class": self = .`class`
      case "___": self = .___
      case "self_": self = .self_
      case "type": self = .type
      default: return nil
      }
    }

    init?(jsonName: String) {
      switch jsonName {
      case "DOUBLE": self = .double
      case "JSON": self = .json_
      case "CLASS": self = .`class`
      case "_": self = .___
      case "SELF": self = .self_
      case "TYPE": self = .type
      default: return nil
      }
    }

    init?(protoName: String) {
      switch protoName {
      case "DOUBLE": self = .double
      case "JSON": self = .json_
      case "CLASS": self = .`class`
      case "_": self = .___
      case "SELF": self = .self_
      case "TYPE": self = .type
      default: return nil
      }
    }

    var rawValue: Int {
      get {
        switch self {
        case .double: return 1
        case .json_: return 2
        case .`class`: return 3
        case .___: return 4
        case .self_: return 5
        case .type: return 6
        }
      }
    }

    var json: String {
      get {
        switch self {
        case .double: return "\"DOUBLE\""
        case .json_: return "\"JSON\""
        case .`class`: return "\"CLASS\""
        case .___: return "\"_\""
        case .self_: return "\"SELF\""
        case .type: return "\"TYPE\""
        }
      }
    }

    var hashValue: Int { return rawValue }

    var debugDescription: String {
      get {
        switch self {
        case .double: return ".double"
        case .json_: return ".json_"
        case .`class`: return ".class"
        case .___: return ".___"
        case .self_: return ".self_"
        case .type: return ".type"
        }
      }
    }

  }

<<<<<<< HEAD
  enum ProtocolEnum: SwiftProtobuf.Enum {
    public typealias RawValue = Int
=======
  enum ProtocolEnum: ProtobufEnum {
    typealias RawValue = Int
>>>>>>> 00b0efde
    case a // = 1

    init() {
      self = .a
    }

    init?(rawValue: Int) {
      switch rawValue {
      case 1: self = .a
      default: return nil
      }
    }

    init?(name: String) {
      switch name {
      case "a": self = .a
      default: return nil
      }
    }

    init?(jsonName: String) {
      switch jsonName {
      case "a": self = .a
      default: return nil
      }
    }

    init?(protoName: String) {
      switch protoName {
      case "a": self = .a
      default: return nil
      }
    }

    var rawValue: Int {
      get {
        switch self {
        case .a: return 1
        }
      }
    }

    var json: String {
      get {
        switch self {
        case .a: return "\"a\""
        }
      }
    }

    var hashValue: Int { return rawValue }

    var debugDescription: String {
      get {
        switch self {
        case .a: return ".a"
        }
      }
    }

  }

<<<<<<< HEAD
  struct classMessage: SwiftProtobuf.Message, SwiftProtobuf.Proto2Message, SwiftProtobuf._MessageImplementationBase {
=======
  struct classMessage: ProtobufGeneratedMessage, ProtobufProto2Message, ProtoNameProviding {
>>>>>>> 00b0efde
    public var swiftClassName: String {return "ProtobufUnittest_SwiftReservedTest.classMessage"}
    public var protoMessageName: String {return "class"}
    public var protoPackageName: String {return "protobuf_unittest"}
    public static let _protobuf_fieldNames = FieldNameMap()

    public var unknown = SwiftProtobuf.UnknownStorage()

    init() {}

    public mutating func _protoc_generated_decodeField(setter: inout SwiftProtobuf.FieldDecoder, protoFieldNumber: Int) throws {
    }

    public func _protoc_generated_traverse(visitor: inout SwiftProtobuf.Visitor) throws {
      unknown.traverse(visitor: &visitor)
    }

    public func _protoc_generated_isEqualTo(other: ProtobufUnittest_SwiftReservedTest.classMessage) -> Bool {
      if unknown != other.unknown {return false}
      return true
    }
  }

<<<<<<< HEAD
  struct TypeMessage: SwiftProtobuf.Message, SwiftProtobuf.Proto2Message, SwiftProtobuf._MessageImplementationBase {
=======
  struct TypeMessage: ProtobufGeneratedMessage, ProtobufProto2Message, ProtoNameProviding {
>>>>>>> 00b0efde
    public var swiftClassName: String {return "ProtobufUnittest_SwiftReservedTest.TypeMessage"}
    public var protoMessageName: String {return "Type"}
    public var protoPackageName: String {return "protobuf_unittest"}
    public static let _protobuf_fieldNames = FieldNameMap()

    public var unknown = SwiftProtobuf.UnknownStorage()

    init() {}

    public mutating func _protoc_generated_decodeField(setter: inout SwiftProtobuf.FieldDecoder, protoFieldNumber: Int) throws {
    }

    public func _protoc_generated_traverse(visitor: inout SwiftProtobuf.Visitor) throws {
      unknown.traverse(visitor: &visitor)
    }

    public func _protoc_generated_isEqualTo(other: ProtobufUnittest_SwiftReservedTest.TypeMessage) -> Bool {
      if unknown != other.unknown {return false}
      return true
    }
  }

<<<<<<< HEAD
  struct isEqualMessage: SwiftProtobuf.Message, SwiftProtobuf.Proto2Message, SwiftProtobuf._MessageImplementationBase {
=======
  struct isEqualMessage: ProtobufGeneratedMessage, ProtobufProto2Message, ProtoNameProviding {
>>>>>>> 00b0efde
    public var swiftClassName: String {return "ProtobufUnittest_SwiftReservedTest.isEqualMessage"}
    public var protoMessageName: String {return "isEqual"}
    public var protoPackageName: String {return "protobuf_unittest"}
    public static let _protobuf_fieldNames = FieldNameMap()

    public var unknown = SwiftProtobuf.UnknownStorage()

    init() {}

    public mutating func _protoc_generated_decodeField(setter: inout SwiftProtobuf.FieldDecoder, protoFieldNumber: Int) throws {
    }

    public func _protoc_generated_traverse(visitor: inout SwiftProtobuf.Visitor) throws {
      unknown.traverse(visitor: &visitor)
    }

    public func _protoc_generated_isEqualTo(other: ProtobufUnittest_SwiftReservedTest.isEqualMessage) -> Bool {
      if unknown != other.unknown {return false}
      return true
    }
  }

  init() {}

  public mutating func _protoc_generated_decodeField(setter: inout SwiftProtobuf.FieldDecoder, protoFieldNumber: Int) throws {
  }

  public func _protoc_generated_traverse(visitor: inout SwiftProtobuf.Visitor) throws {
    unknown.traverse(visitor: &visitor)
  }

  public func _protoc_generated_isEqualTo(other: ProtobufUnittest_SwiftReservedTest) -> Bool {
    if unknown != other.unknown {return false}
    return true
  }
}<|MERGE_RESOLUTION|>--- conflicted
+++ resolved
@@ -26,11 +26,7 @@
 import SwiftProtobuf
 
 
-<<<<<<< HEAD
-struct ProtobufUnittest_SwiftReservedTest: SwiftProtobuf.Message, SwiftProtobuf.Proto2Message, SwiftProtobuf._MessageImplementationBase {
-=======
-struct ProtobufUnittest_SwiftReservedTest: ProtobufGeneratedMessage, ProtobufProto2Message, ProtoNameProviding {
->>>>>>> 00b0efde
+struct ProtobufUnittest_SwiftReservedTest: SwiftProtobuf.Message, SwiftProtobuf.Proto2Message, SwiftProtobuf._MessageImplementationBase, ProtoNameProviding {
   public var swiftClassName: String {return "ProtobufUnittest_SwiftReservedTest"}
   public var protoMessageName: String {return "SwiftReservedTest"}
   public var protoPackageName: String {return "protobuf_unittest"}
@@ -38,13 +34,8 @@
 
   public var unknown = SwiftProtobuf.UnknownStorage()
 
-<<<<<<< HEAD
   enum Enum: SwiftProtobuf.Enum {
-    public typealias RawValue = Int
-=======
-  enum Enum: ProtobufEnum {
     typealias RawValue = Int
->>>>>>> 00b0efde
     case double // = 1
     case json_ // = 2
     case `class` // = 3
@@ -147,13 +138,8 @@
 
   }
 
-<<<<<<< HEAD
   enum ProtocolEnum: SwiftProtobuf.Enum {
-    public typealias RawValue = Int
-=======
-  enum ProtocolEnum: ProtobufEnum {
     typealias RawValue = Int
->>>>>>> 00b0efde
     case a // = 1
 
     init() {
@@ -216,11 +202,7 @@
 
   }
 
-<<<<<<< HEAD
-  struct classMessage: SwiftProtobuf.Message, SwiftProtobuf.Proto2Message, SwiftProtobuf._MessageImplementationBase {
-=======
-  struct classMessage: ProtobufGeneratedMessage, ProtobufProto2Message, ProtoNameProviding {
->>>>>>> 00b0efde
+  struct classMessage: SwiftProtobuf.Message, SwiftProtobuf.Proto2Message, SwiftProtobuf._MessageImplementationBase, ProtoNameProviding {
     public var swiftClassName: String {return "ProtobufUnittest_SwiftReservedTest.classMessage"}
     public var protoMessageName: String {return "class"}
     public var protoPackageName: String {return "protobuf_unittest"}
@@ -243,11 +225,7 @@
     }
   }
 
-<<<<<<< HEAD
-  struct TypeMessage: SwiftProtobuf.Message, SwiftProtobuf.Proto2Message, SwiftProtobuf._MessageImplementationBase {
-=======
-  struct TypeMessage: ProtobufGeneratedMessage, ProtobufProto2Message, ProtoNameProviding {
->>>>>>> 00b0efde
+  struct TypeMessage: SwiftProtobuf.Message, SwiftProtobuf.Proto2Message, SwiftProtobuf._MessageImplementationBase, ProtoNameProviding {
     public var swiftClassName: String {return "ProtobufUnittest_SwiftReservedTest.TypeMessage"}
     public var protoMessageName: String {return "Type"}
     public var protoPackageName: String {return "protobuf_unittest"}
@@ -270,11 +248,7 @@
     }
   }
 
-<<<<<<< HEAD
-  struct isEqualMessage: SwiftProtobuf.Message, SwiftProtobuf.Proto2Message, SwiftProtobuf._MessageImplementationBase {
-=======
-  struct isEqualMessage: ProtobufGeneratedMessage, ProtobufProto2Message, ProtoNameProviding {
->>>>>>> 00b0efde
+  struct isEqualMessage: SwiftProtobuf.Message, SwiftProtobuf.Proto2Message, SwiftProtobuf._MessageImplementationBase, ProtoNameProviding {
     public var swiftClassName: String {return "ProtobufUnittest_SwiftReservedTest.isEqualMessage"}
     public var protoMessageName: String {return "isEqual"}
     public var protoPackageName: String {return "protobuf_unittest"}
