--- conflicted
+++ resolved
@@ -278,7 +278,11 @@
     let n = Name(transientUtf8Buffer: raw)
     return jsonToNumberMap[n]
   }
-<<<<<<< HEAD
+  
+  /// Returns all proto names
+  internal var names: [Name] {
+    numberToNameMap.map(\.value.proto)
+  }
 }
 
 // The `_NameMap` (and supporting types) are only mutated during their initial
@@ -292,12 +296,4 @@
 // the UTF-8 internal encoding.
 extension _NameMap : Sendable {}
 extension _NameMap.Name : @unchecked Sendable {}
-extension InternPool : @unchecked Sendable {}
-=======
-  
-  /// Returns all proto names
-  internal var names: [Name] {
-    numberToNameMap.map(\.value.proto)
-  }
-}
->>>>>>> e3d01ea9
+extension InternPool : @unchecked Sendable {}